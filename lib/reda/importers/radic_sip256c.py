# *-* coding: utf-8 *-*
import re
import itertools
import pandas as pd
import numpy as np
# from StringIO import StringIO
from io import StringIO
import os
import logging

from reda.importers.utils.decorators import enable_result_transforms


def _get_nr_of_electrodes(header_group):
    groups = itertools.groupby(
        header_group,
        lambda line: (
            line.startswith('[Number of Remote Units]')
        )
    )
    for switch, group in groups:
        if switch:
            nr_of_electrodes = int(next(group)[24:].strip()) + 1
            return nr_of_electrodes


def _parse_radic_header(header_group, dipole_mode="all"):
    """
    Parameters
    ----------
    dipole_mode: Which dipoles should be extracted
        "all"
        "before"
        "between"
        "after"
    """
    header = ''.join(header_group[1])

    nr_of_electrodes = _get_nr_of_electrodes(header.split('\n'))
    groups = itertools.groupby(
        header.split('\n'),
        lambda line: (
            line.startswith('[End Readings]') or
            line.startswith('[Begin Readings]')
        )
    )

    for key, group in groups:
        # there is only one group we are interested in: the first one
        if key:
            tmp = np.array(
                [
                    np.fromstring(
                        x, sep=' ', dtype=int
                    )
                    for x in next(groups)[1]
                ],
            )

            # curpots = tmp.T.copy()
            # curpots.resize(nr_of_electrodes + 2, tmp.shape[0])
            break

    # now we have the raw readings, pad them with zeros
    readings = []
    for raw_reading in tmp:
        voltage_rus = raw_reading[3:]
        # note that we now have the last electrode in here, too (so one more
        # than we have RUs. This electrode is always 0
        normed_reading = np.zeros(nr_of_electrodes)
        for i in voltage_rus[np.where(voltage_rus > 0)]:
            normed_reading[i - 1] = i
        readings.append(np.hstack((raw_reading[0:3], normed_reading)))

    # now generate the available configurations
    # add calibration
    reading_configs = {}
    for nr, reading in enumerate(readings):
        # nr = reading[0]
        A = reading[1]
        B = reading[2]

        voltages = []

        # loop over the RU-settings
        # we always measure to the next zero electrode
        for i in range(3, nr_of_electrodes + 3):
            for j in range(i + 1, nr_of_electrodes + 3):
                if reading[j] == 0:
                    M = i - 2
                    N = j - 2
                    all_active = ((reading[i] == 0) and (reading[j] == 0))
                    # print('a', 'b', 'm, n', A, B, M, N, all_active)
                    voltages.append((A, B, M, N, all_active))
                    break

        reading_configs[nr + 1] = np.array(voltages)
    return reading_configs


def _parse_remote_unit(ru_block):

    # add header
    text_block = next(ru_block)
    text_block = text_block.replace('Freq. /Hz', 'Freq./Hz')
    text_block = text_block.replace('K Factor/m', 'K-Factor/m')
    text_block = text_block.strip()

    text_block = re.sub(r'\s+', ' ', text_block) + os.linesep

    def prep_line(line):
        # for i in range(0, 7):
        index = 0
        for i in range(0, 5):
            index = line.find('.', index + 2)
            if index == -1 or index > len(line) - 12:
                break
            else:
                # number generally have 6 digits after the dot
                index += 6
            line = line[0: index] + ' ' + line[index:]

        # end_characters = (10, 25, 35, 45, 55)
        # for index in reversed(end_characters):
        #     line = line[0:index] + ' ' + line[index:]

        # line = ' '.join(line.split()) + r'\n'
        # import IPython
        # IPython.embed()
        line = re.sub(r'\s+', ' ', line) + os.linesep

        # calibration dot
        line = re.sub(' . ', ' nc ', line)
        line = line.lstrip()
        return line

    # now the data lines, with special attention
    for line in ru_block:
        text_block += prep_line(line)

    # text_block = ''.join(ru_block)

    tmp_file = StringIO(text_block)
    try:
        df = pd.read_csv(
            tmp_file,
            delim_whitespace=True,
            na_values=['NaN', ],
            # header=None,
            # sep=' ',
            # index_col=0,
        )
    except Exception as e:
        print(e)
        print(tmp_file.getvalue())

    df.columns = [
        'frequency',
        'rho',
        'rpha',
        'drho',
        'drpha',
        'with_calib',
        'I',
        'k',
        'time',
        'date'
    ]

    # phase is in degree, convert to mrad
    df['rpha'] *= np.pi / 180.0 * 1000

    df['r'] = df['rho'] / df['k']

    # % RA error (Ohm m)
    errorar = df['drho'] * df['rho'] / df['k']
    df['dr'] = errorar

    # % Error phase (mrad)
    try:
        errorpha = df['drpha'] * np.pi / 180.0 * 1000
    except Exception as e:
        print('Exception', e)
        print(df['dphi'])
        print(df)
        print('raw', tmp_file.getvalue())
        raise Exception('Error converting phase from degrees to mrad')

    df['drpha'] = errorpha

    # % U(V)
    voltage = df['I'] / 1000 * df['r'] / df['k']
    df['U'] = voltage

    # rename some columns
    # col_descriptions = {
    #     'rho': 'rho_[Ohm m]',
    #     'rpha': 'rpha_[mrad]',
    #     'dphi': 'dphi_[mrad]',
    #     '|Z|': '|Z|_[Ohm]',
    #     'd|Z|': 'd|Z|_[Ohm]',
    #     'U': 'U_[V]',
    # }
    # columns = df.columns.values.tolist()
    # for key in columns:
    #     if key in col_descriptions:
    #         columns[columns.index(key)] = col_descriptions[key]
    # df.columns = columns

    #
    df_sort = df.sort_index()
    return df_sort


def parse_reading(reading_block):

    groups = itertools.groupby(
        reading_block,
        lambda line: line.startswith('Remote Unit:')
    )
    index = 0
    # import IPython
    # IPython.embed()
    # logging.debug('reading groups: {0}'.format(len(groups)))

    ru_reading = []
    for key, group in groups:
        if key:
            # reading_nr = ''.join(group)[13:].strip()
            # import IPython
            # IPython.embed()
            # print(next(group).strip())
            # print(next(groups)[1])
            df_sort = _parse_remote_unit(next(groups)[1])
            # ru_reading[reading_nr] = df_sort
            ru_reading.append(df_sort)
        index += 1
    return ru_reading


def _decide_on_quadpole(config, settings):
    """

    """
    mode = settings.get('quadrupole_mode', 'after')
    logging.debug('Using quadrupole_mode: {0}'.format(mode))
    decision = True
    # print 'deciding on', config
    # we don't want duplicates
    if np.unique(config[0:4]).size != 4:
        logging.debug('FILTER failed: uniqueness {0} {1} {2} {3}'.format(
            *config[0:4]
        ))
        decision = False

    # we only want skip 3 data
    if 'filter_skip' in settings:
        if np.abs(config[3] - config[2]) != settings['filter_skip'] + 1:
            logging.debug('FILTER failed: filter_skip {0} {1} {2} {3}'.format(
                *config[0:4]
            ))
            decision = False

    if mode == 'before':
        if max(config[2:4]) > min(config[0:2]):
            logging.debug('FILTER failed: mode==before {0} {1} {2} {3}'.format(
                *config[0:4]
            ))
            decision = False
    elif mode == 'between':
        if (min(config[2:4] < min(config[0:2])) or
                max(config[2:4] > max(config[0:2]))):
            logging.debug(
                'FILTER failed: mode==between {0} {1} {2} {3}'.format(
                    *config[0:4]
                )
            )
            decision = False
    elif mode == 'after':
        if min(config[2:4]) < max(config[0:2]):
            logging.debug('FILTER failed: mode==after {0} {1} {2} {3}'.format(
                *config[0:4]
            ))
            decision = False

    return decision


def compute_quadrupoles(reading_configs, readings, settings):
    """

    """

    quadpole_data = []
    for key in sorted(readings.keys()):
        # print('key', key, len(reading_configs), type(reading_configs))
        configs_in_reading = reading_configs[key]
        reading = readings[key]
        # for configs_in_reading, reading in zip(reading_configs, readings):
        for nr, config in enumerate(configs_in_reading):
            df = reading[nr]
            df['a'] = config[0].astype(int)
            df['b'] = config[1].astype(int)
            df['m'] = config[3].astype(int)
            df['n'] = config[2].astype(int)

            # for now we only want configurations that are constructed out of
            # 'zero`d' electrodes in the "readings"-section of the config file
            if not config[4]:
                logging.debug(
                    'removing because of inactive electrodes: ' +
                    '{0} {1} {2} {3} {4}'.format(*config)
                )
                continue

            if _decide_on_quadpole(config, settings):
                quadpole_data.append(df)
    return quadpole_data


def write_crmod_file(sipdata, directory):

    if not os.path.isdir(directory):
        os.makedirs(directory)

    pwd = os.getcwd()
    os.chdir(directory)

    np.savetxt('frequencies.dat', sipdata[0].index)
    for nr, frequency in enumerate(sipdata[0].index):
        # print('f', frequency)
        filename = 'volt_{0:02}_{1}Hz.crt'.format(nr, frequency)
        with open(filename, 'w') as fid:
            fid.write('{0}\n'.format(len(sipdata)))
            for df in sipdata:
                AB = df.iloc[nr]['a'] * 1e4 + df.iloc[nr]['b']
                MN = df.iloc[nr]['m'] * 1e4 + df.iloc[nr]['n']
                line = '{0} {1} {2} {3}'.format(
                    int(AB),
                    int(MN),
                    df.iloc[nr]['r'],
                    df.iloc[nr]['rpha'],
                )

                fid.write(line + '\n')

    os.chdir(pwd)


@enable_result_transforms
def parse_radic_file(filename, settings, selection_mode="after",
                     reciprocal=None):
<<<<<<< HEAD

=======
    
>>>>>>> f8f86b60
    """
    Import one result file as produced by the SIP256c SIP measuring device
    (Radic Research)

    Full settings dictionary: ::

        settings = {
            'filter_skip': (integer) skip dipoles we are interested in
            'quadrupole_mode': ['after'|'between'|'before'| 'all']
                               which dipoles to use from the file
        }


    Parameters
    ----------
    filename : string
        input filename, usually with the ending ".RES"
    settings : dict
        Settings for the data import, see code snippet above
    selection_mode : dict
        which voltage dipoles should be returned. Possible choices:
        "all"|"before"|"after"
    reciprocal : int|None
        If this is an integer, then assume this was a reciprocal measurement
        and the number denotes the largest RU number, N. Electrode numbers
        (a,b,m,n) will then be transformed to (N1 - a, N1 - b, N1 - m, N1 - n),
        with N1 = N + 1

    Returns
    -------
<<<<<<< HEAD
    sip_data : :py:pandas`pandas.DataFrame`
=======
    sip_data: :py pandas`pandas.DataFrame`
>>>>>>> f8f86b60
        The data contained in a data frame
    electrodes : None
        No electrode positions are imported
    topography : None
        No topography is imported

    """

    # removed : between py and pandas in line 384

    try:
        with open(filename, 'r', encoding='latin-1') as fid:
            lines = fid.readlines()
    except IOError:
        raise IOError('Radic SIP256c Datafile not found: {}'.format(filename))

    groups = itertools.groupby(
        lines,
        lambda line: line.startswith('Reading:')
    )

    # parse header
    group = next(groups)
    header_data = _parse_radic_header(group, dipole_mode='between')

    # parse readings
    reading_blocks = {}
    for key, group in groups:
        # determine reading number
        line = next(group)
        reading_nr = int(line[8: line.find('/')].strip())
        # print('reading nr', reading_nr)
        reading_blocks[reading_nr] = [x for x in next(groups)[1]]
        # print reading_blocks[reading_nr]

    # print(sorted(reading_blocks.keys()))
    # now parse the readings
    print('number of readings', len(reading_blocks))
    print('keys', sorted(reading_blocks.keys()))
    readings = {}
    for key in sorted(reading_blocks):
        # print('KEY/Reading', key)
        reading = reading_blocks[key]
        tmp = parse_reading(reading)
        readings[key] = tmp
    # print('reading keys', sorted(readings.keys()))

    logging.debug('removing calibration reading')
    # remove calibration reading
    if 0 in readings:
        del(readings[0])

    # print('readings', readings)
    sip_data_raw = compute_quadrupoles(header_data, readings, settings)

    sip_data = pd.concat(sip_data_raw)

    if reciprocal is not None and isinstance(reciprocal, int):
        sip_data['a'] = (reciprocal + 1) - sip_data['a']
        sip_data['b'] = (reciprocal + 1) - sip_data['b']
        sip_data['m'] = (reciprocal + 1) - sip_data['m']
        sip_data['n'] = (reciprocal + 1) - sip_data['n']

    return sip_data, None, None


if __name__ == '__main__':
    # filename = "20160506_03_rez_skip0.res"
    # filename = "20160506_02_rez_gradient.res"
    # filename = "t1/gradient_full.res"
    # filename = "20160506_01_rez_skip1.res"
    # filename = "20160609_04_gradient_test.res"

    # filename = "20160611_03_skip3_nor.res"
    # data = parse_radic_file(filename)
    # write_crmod_file(data, 'p1_dd_skip3_nor')

    # filename = "20160610_02_skip3_rec.res"
    # data = parse_radic_file(filename)
    # write_crmod_file(data, 'p1_dd_skip3_rec')

    filename = "20160612_02_p2_dd_sk3_nor.res"
    data = parse_radic_file(filename)
    write_crmod_file(data, 'p2_dd_skip3_nor')<|MERGE_RESOLUTION|>--- conflicted
+++ resolved
@@ -350,11 +350,6 @@
 @enable_result_transforms
 def parse_radic_file(filename, settings, selection_mode="after",
                      reciprocal=None):
-<<<<<<< HEAD
-
-=======
-    
->>>>>>> f8f86b60
     """
     Import one result file as produced by the SIP256c SIP measuring device
     (Radic Research)
@@ -385,11 +380,7 @@
 
     Returns
     -------
-<<<<<<< HEAD
     sip_data : :py:pandas`pandas.DataFrame`
-=======
-    sip_data: :py pandas`pandas.DataFrame`
->>>>>>> f8f86b60
         The data contained in a data frame
     electrodes : None
         No electrode positions are imported
