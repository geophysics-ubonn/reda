--- conflicted
+++ resolved
@@ -9,90 +9,13 @@
 import reda.importers.bert as reda_bert_import
 import reda.importers.iris_syscal_pro as reda_syscal
 import reda.importers.mpt_das1 as reda_mpt
-<<<<<<< HEAD
-import reda.plotters.histograms as HS
-import reda.plotters.pseudoplots as PS
-import reda.utils.fix_sign_with_K as redafixK
-import reda.utils.geometric_factors as redaK
-from reda.utils import has_multiple_timesteps
-=======
->>>>>>> dfa3c2d0
 from reda.utils.norrec import assign_norrec_to_df, average_repetitions
 
 from reda.utils.decorators_and_managers import append_doc_of
 from reda.utils.decorators_and_managers import LogDataChanges
 
 
-<<<<<<< HEAD
-class ImportersBase(object):
-    """Base class for all importer classes"""
-
-    def _add_to_container(self, df):
-        """Add a given DataFrame to the container
-
-        Parameters
-        ----------
-        df : pandas.DataFrame
-            DataFrame, must adhere to the container contraints (i.e., must have
-            all required columns)
-
-        """
-        if self.data is None:
-            self.data = df
-        else:
-            self.data = pd.concat(
-                (self.data, df), ignore_index=True, sort=True
-            )
-
-        # clean any previous norrec-assignments
-        if 'norrec' and 'id' in self.data.columns:
-            self.data.drop(['norrec', 'id'], axis=1, inplace=True)
-        self.data = assign_norrec_to_df(self.data)
-        # note that columns not in the DataFrames are ignored, thus no problem
-        # to include rho_a and rpha
-        self.data = assign_norrec_diffs(self.data, ['r', 'rho_a', 'rpha'])
-
-        # Put a, b, m, n in the front and ensure integers
-        for col in tuple("nmba"):
-            cols = list(self.data)
-            cols.insert(0, cols.pop(cols.index(col)))
-            self.data = self.data.ix[:, cols]
-            self.data[col] = self.data[col].astype(int)
-
-        if 'timestep' in self.data:
-            # make sure the timestep column is in the fifth position
-            col_order = ['a', 'b', 'm', 'n', 'timestep']
-            self.data = self.data.reindex(columns=(
-                col_order +
-                list(
-                    [key for key in self.data.columns if key not in col_order]
-                )
-            ))
-
-    def _describe_data(self, df=None):
-        """Print statistics on a DataFrame by calling its .describe() function
-
-        Parameters
-        ----------
-        df : None|pandas.DataFrame, optional
-            if not None, use this DataFrame. Otherwise use self.data
-
-        """
-        if df is None:
-            df_to_use = self.data
-        else:
-            df_to_use = df
-        cols = []
-        for test_col in self.required_data_columns:
-            if test_col in df_to_use.columns:
-                cols.append(test_col)
-        print(df_to_use[cols].describe())
-
-
-class Importers(ImportersBase):
-=======
 class ERTImporters(ImportersBase):
->>>>>>> dfa3c2d0
     """This class provides wrappers for most of the importer functions and is
     meant to be inherited by the ERT data container.
 
@@ -171,9 +94,10 @@
     @append_doc_of(reda_mpt.import_das1)
     def import_mpt(self, filename, **kwargs):
         """MPT DAS 1 importer
-<<<<<<< HEAD
-
-        timestep: int or :class:`datetime.datetime`
+
+        Parameters
+        ----------
+        timestep : int or :class:`datetime.datetime`
             if provided use this value to set the 'timestep' column of the
             produced dataframe. Default: 0
 
@@ -187,44 +111,15 @@
                 filename, **kwargs)
             if timestep is not None:
                 data['timestep'] = timestep
-            # check if SIP data set is imported, if so select the lowest possible
-            # frequency
+            # check if SIP data set is imported, if so select the lowest
+            # possible frequency
             if 'frequency' in data.columns:
-                data = data.query('frequency == {}'.format(data.frequency.min()))
+                data = data.query(
+                    'frequency == {}'.format(data.frequency.min()))
                 print(data)
-            self._add_to_container(data[['a', 'b', 'm', 'n', 'r', 'dr', 'I', 'datetime']])
-
-        if kwargs.get('verbose', False):
-            print('Summary:')
-            self._describe_data(data)
-
-    @functools.wraps(import_bert)
-    def import_pygimli(self, *args, **kargs):
-        self.import_bert(*args, **kargs)
-
-=======
->>>>>>> dfa3c2d0
-
-        timestep: int or :class:`datetime.datetime`
-            if provided use this value to set the 'timestep' column of the
-            produced dataframe. Default: 0
-
-        """
-        timestep = kwargs.get('timestep', None)
-        if 'timestep' in kwargs:
-            del (kwargs['timestep'])
-        self.logger.info('MPT DAS-1 import')
-        with LogDataChanges(self, filter_action='import'):
-            data, electrodes, topography = reda_mpt.import_das1(
-                filename, **kwargs)
-            if timestep is not None:
-                data['timestep'] = timestep
-            # check if SIP data set is imported, if so select the lowest possible
-            # frequency
-            if 'frequency' in data.columns:
-                data = data.query('frequency == {}'.format(data.frequency.min()))
-                print(data)
-            self._add_to_container(data[['a', 'b', 'm', 'n', 'r', 'dr', 'I', 'datetime']])
+            self._add_to_container(
+                data[['a', 'b', 'm', 'n', 'r', 'dr', 'I', 'datetime']]
+            )
 
         if kwargs.get('verbose', False):
             print('Summary:')
@@ -339,82 +234,4 @@
             self.data,
             error.to_frame().reset_index(), how='outer',
             on='id'
-<<<<<<< HEAD
-        )
-
-    def pseudosection(self, column='r', filename=None, log10=False, **kwargs):
-        """Plot a pseudosection of the given column. Note that this function
-        only works with dipole-dipole data at the moment.
-
-        Parameters
-        ----------
-        column : string, optional
-            Column to plot into the pseudosection, default: r
-        filename : string, optional
-            if not None, save the resulting figure directory to disc
-        log10 : bool, optional
-            if True, then plot values in log10, default: False
-        **kwargs : dict
-            all additional parameters are directly provided to
-            :py:func:`reda.plotters.pseudoplots.PS.plot_pseudosection_type2`
-
-        Returns
-        -------
-        fig : :class:`matplotlib.Figure`
-            matplotlib figure object
-            ax : :class:`matplotlib.axes`
-            matplotlib axes object
-        cb : colorbar object
-            matplotlib colorbar object
-        """
-        fig, ax, cb = PS.plot_pseudosection_type2(
-            self.data, column=column, log10=log10, **kwargs
-        )
-        if filename is not None:
-            fig.savefig(filename, dpi=300)
-        return fig, ax, cb
-
-    def histogram(self, column='r', filename=None, log10=False, **kwargs):
-        """Plot a histogram of one data column"""
-        return_dict = HS.plot_histograms(self.data, column, **kwargs)
-        if filename is not None:
-            return_dict['all'].savefig(filename, dpi=300)
-        return return_dict
-
-    def has_multiple_timesteps(self):
-        """Return True if container has multiple timesteps."""
-        return has_multiple_timesteps(self.data)
-
-    def delete_measurements(self, row_or_rows):
-        """Delete one or more measurements by index of the DataFrame.
-
-        Resets the DataFrame index.
-
-        Parameters
-        ----------
-        row_or_rows : int or list of ints
-            Row numbers (starting with zero) of the data DataFrame (ert.data)
-            to delete
-
-        Returns
-        -------
-
-        None
-        """
-        self.data.drop(self.data.index[row_or_rows], inplace=True)
-        self.data = self.data.reset_index()
-
-    def to_configs(self):
-        """Return a config object that contains the measurement configurations
-        (a,b,m,n) from the data
-
-        Returns
-        -------
-        config_obj : reda.ConfigManager
-        """
-        config_obj = reda.configs.configManager.ConfigManager()
-        config_obj.add_to_configs(self.data[['a', 'b', 'm', 'n']].values)
-        return config_obj
-=======
-        )
->>>>>>> dfa3c2d0
+        )