--- conflicted
+++ resolved
@@ -65,12 +65,8 @@
         print('generating histogram plot for key: {0}'.format(key))
         subdata_raw = df[key].values
         subdata = subdata_raw[~np.isnan(subdata_raw)]
-<<<<<<< HEAD
         subdata = subdata[np.isfinite(subdata)]
-=======
-        subdata = subdata[(np.isfinite(subdata))]
 
->>>>>>> 2ff3ff6a
         subdata_log10_with_nan = np.log10(subdata[subdata > 0])
         subdata_log10 = subdata_log10_with_nan[~np.isnan(
             subdata_log10_with_nan)
